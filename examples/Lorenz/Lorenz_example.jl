--- conflicted
+++ resolved
@@ -109,10 +109,6 @@
     #prior_means = [F_true+0.5, A_true+0.5]
     prior_means = [F_true, A_true]
     prior_stds = [3.0, 0.5 * A_true]
-<<<<<<< HEAD
-
-=======
->>>>>>> 16c17fd4
     prior_F = Dict(
         "distribution" => Parameterized(Normal(prior_means[1], prior_stds[1])),
         "constraint" => no_constraint(),
@@ -125,10 +121,7 @@
     )
 
     priors = ParameterDistribution([prior_F, prior_A])
-<<<<<<< HEAD
-=======
-
->>>>>>> 16c17fd4
+
 else
     prior_F = Dict("distribution" => Parameterized(Normal(F_true, 1)), "constraint" => no_constraint(), "name" => "F")
     priors = ParameterDistribution(prior_F)
