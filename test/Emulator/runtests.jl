--- conflicted
+++ resolved
@@ -11,64 +11,12 @@
 #build an unknown type
 struct MLTester <: Emulators.MachineLearningTool end
 
-<<<<<<< HEAD
-   
-    #build some quick data + noise
-    m=50
-    d=6
-    x = rand(3, m) #R^3
-    y = rand(d, m) #R^5
-    
-    # "noise"
-    μ = zeros(d) 
-    Σ = rand(d,d) 
-    Σ = Σ'*Σ 
-    noise_samples = rand(MvNormal(μ, Σ), m)
-    y += noise_samples
-    
-    iopairs = PairedDataContainer(x,y,data_are_columns=true)
-    @test get_inputs(iopairs) == x
-    @test get_outputs(iopairs) == y
-
-    
-    
-    # [1.] test SVD (2D y version)
-    test_SVD = svd(Σ)
-    transformed_y, decomposition = Emulators.svd_transform(y, Σ, retained_svd_frac=1.0)
-    @test_throws AssertionError Emulators.svd_transform(y, Σ[:,1], retained_svd_frac=1.0)
-    @test test_SVD.V[:,:] == decomposition.V #(use [:,:] to make it an array)
-    @test test_SVD.Vt == decomposition.Vt
-    @test test_SVD.S == decomposition.S
-    @test size(test_SVD.S)[1] == decomposition.N
-    @test size(transformed_y) == size(y)
-
-    # 1D y version
-    transformed_y, decomposition2 = Emulators.svd_transform(y[:, 1], Σ, retained_svd_frac=1.0)
-    @test_throws AssertionError Emulators.svd_transform(y[:,1], Σ[:,1], retained_svd_frac=1.0)
-    @test size(transformed_y) == size(y[:, 1])
-    
-    # Reverse SVD
-    y_new, y_cov_new = Emulators.svd_reverse_transform_mean_cov(reshape(transformed_y,(d,1)),ones(d,1),decomposition2)
-    @test_throws MethodError Emulators.svd_reverse_transform_mean_cov(transformed_y,ones(d,1),decomposition2)
-    @test_throws MethodError Emulators.svd_reverse_transform_mean_cov(reshape(transformed_y,(d,1)),ones(d),decomposition2)
-    @test size(y_new)[1] == size(y[:, 1])[1]
-    @test y_new ≈ y[:,1]
-    @test y_cov_new[1] ≈ Σ
-    
-    # Truncation
-    transformed_y, trunc_decomposition = Emulators.svd_transform(y[:, 1], Σ, retained_svd_frac=0.95)
-    trunc_size = size(trunc_decomposition.S)[1]
-    @test test_SVD.S[1:trunc_size] == trunc_decomposition.S
-    @test size(transformed_y)[1] == trunc_size
-    
-=======
 function constructor_tests(
     iopairs::PairedDataContainer,
     Σ::Union{AbstractMatrix{FT}, UniformScaling{FT}, Nothing},
     norm_factors,
     decomposition,
 ) where {FT <: AbstractFloat}
->>>>>>> c9839e4d
     # [2.] test Normalization
     input_mean = vec(mean(get_inputs(iopairs), dims = 2)) #column vector
     sqrt_inv_input_cov = sqrt(inv(Symmetric(cov(get_inputs(iopairs), dims = 2))))
@@ -80,38 +28,23 @@
     @test_throws ErrorException emulator = Emulator(
         mlt,
         iopairs,
-<<<<<<< HEAD
-        obs_noise_cov=Σ,
-        normalize_inputs=true,
-        standardize_outputs=false,
-        retained_svd_frac=1.0)
-=======
         obs_noise_cov = Σ,
         normalize_inputs = true,
         standardize_outputs = false,
-        truncate_svd = 1.0,
+        retained_svd_frac = 1.0,
     )
->>>>>>> c9839e4d
 
     #build a known type, with defaults
     gp = GaussianProcess(GPJL())
     emulator = Emulator(
         gp,
         iopairs,
-<<<<<<< HEAD
-        obs_noise_cov=Σ,
-        normalize_inputs=false,
-        standardize_outputs=false,
-        retained_svd_frac=1.0)
-    
-=======
         obs_noise_cov = Σ,
         normalize_inputs = false,
         standardize_outputs = false,
-        truncate_svd = 1.0,
+        retained_svd_frac = 1.0,
     )
 
->>>>>>> c9839e4d
     # compare SVD/norm/stand with stored emulator version
     test_decomp = emulator.decomposition
     @test test_decomp.V == decomposition.V #(use [:,:] to make it an array)
@@ -122,18 +55,11 @@
     emulator2 = Emulator(
         gp,
         iopairs,
-<<<<<<< HEAD
-        obs_noise_cov=Σ,
-        normalize_inputs=true,
-        standardize_outputs=false,
-        retained_svd_frac=1.0)
-=======
         obs_noise_cov = Σ,
         normalize_inputs = true,
         standardize_outputs = false,
-        truncate_svd = 1.0,
+        retained_svd_frac = 1.0,
     )
->>>>>>> c9839e4d
     train_inputs = get_inputs(emulator2.training_pairs)
     @test train_inputs == norm_inputs
     train_inputs2 = Emulators.normalize(emulator2, get_inputs(iopairs))
@@ -144,20 +70,12 @@
     emulator3 = Emulator(
         gp,
         iopairs,
-<<<<<<< HEAD
-        obs_noise_cov=Σ,
-        normalize_inputs=false,
-        standardize_outputs=true,
-        standardize_outputs_factors=norm_factors,        
-        retained_svd_frac=1.0)
-=======
         obs_noise_cov = Σ,
         normalize_inputs = false,
         standardize_outputs = true,
         standardize_outputs_factors = norm_factors,
-        truncate_svd = 1.0,
+        retained_svd_frac = 1.0,
     )
->>>>>>> c9839e4d
 
     #standardized and decorrelated (sd) data
     s_y, s_y_cov = Emulators.standardize(get_outputs(iopairs), Σ, norm_factors)
@@ -174,25 +92,12 @@
     x = rand(3, m) #R^3
     y = rand(d, m) #R^5
 
-<<<<<<< HEAD
-    # truncation
-    emulator4 = Emulator(
-        gp,
-        iopairs,
-        obs_noise_cov=Σ,
-        normalize_inputs=false,
-        standardize_outputs=false,
-        retained_svd_frac=0.9)
-    trunc_size = size(emulator4.decomposition.S)[1]
-    @test test_SVD.S[1:trunc_size] == emulator4.decomposition.S
-=======
     # "noise"
     μ = zeros(d)
     Σ = rand(d, d)
     Σ = Σ' * Σ
     noise_samples = rand(MvNormal(μ, Σ), m)
     y += noise_samples
->>>>>>> c9839e4d
 
     iopairs = PairedDataContainer(x, y, data_are_columns = true)
     @test get_inputs(iopairs) == x
@@ -200,16 +105,16 @@
 
     # [1.] test SVD (2D y version)
     test_SVD = svd(Σ)
-    transformed_y, decomposition = Emulators.svd_transform(y, Σ, truncate_svd = 1.0)
-    @test_throws MethodError Emulators.svd_transform(y, Σ[:, 1], truncate_svd = 1.0)
+    transformed_y, decomposition = Emulators.svd_transform(y, Σ, retained_svd_frac = 1.0)
+    @test_throws MethodError Emulators.svd_transform(y, Σ[:, 1], retained_svd_frac = 1.0)
     @test test_SVD.V[:, :] == decomposition.V #(use [:,:] to make it an array)
     @test test_SVD.Vt == decomposition.Vt
     @test test_SVD.S == decomposition.S
     @test size(transformed_y) == size(y)
 
     # 1D y version
-    transformed_y, decomposition2 = Emulators.svd_transform(y[:, 1], Σ, truncate_svd = 1.0)
-    @test_throws MethodError Emulators.svd_transform(y[:, 1], Σ[:, 1], truncate_svd = 1.0)
+    transformed_y, decomposition2 = Emulators.svd_transform(y[:, 1], Σ, retained_svd_frac = 1.0)
+    @test_throws MethodError Emulators.svd_transform(y[:, 1], Σ[:, 1], retained_svd_frac = 1.0)
     @test size(transformed_y) == size(y[:, 1])
 
     # Reverse SVD
@@ -226,7 +131,7 @@
     @test y_cov_new[1] ≈ Σ
 
     # Truncation
-    transformed_y, trunc_decomposition = Emulators.svd_transform(y[:, 1], Σ, truncate_svd = 0.95)
+    transformed_y, trunc_decomposition = Emulators.svd_transform(y[:, 1], Σ, retained_svd_frac = 0.95)
     trunc_size = size(trunc_decomposition.S)[1]
     @test test_SVD.S[1:trunc_size] == trunc_decomposition.S
     @test size(transformed_y)[1] == trunc_size
@@ -250,7 +155,7 @@
             obs_noise_cov = Σ,
             normalize_inputs = false,
             standardize_outputs = false,
-            truncate_svd = 0.9,
+            retained_svd_frac = 0.9,
         )
         trunc_size = size(emulator4.decomposition.S)[1]
         @test test_SVD.S[1:trunc_size] == emulator4.decomposition.S
@@ -264,7 +169,7 @@
         noise_samples = rand(MvNormal(zeros(d), Σ), m)
         y += noise_samples
         iopairs = PairedDataContainer(x, y, data_are_columns = true)
-        _, decomposition = Emulators.svd_transform(y, Σ, truncate_svd = 1.0)
+        _, decomposition = Emulators.svd_transform(y, Σ, retained_svd_frac = 1.0)
 
         constructor_tests(iopairs, Σ, norm_factors, decomposition)
     end
@@ -277,7 +182,7 @@
         noise_samples = rand(MvNormal(zeros(d), Σ), m)
         y += noise_samples
         iopairs = PairedDataContainer(x, y, data_are_columns = true)
-        _, decomposition = Emulators.svd_transform(y, Σ, truncate_svd = 1.0)
+        _, decomposition = Emulators.svd_transform(y, Σ, retained_svd_frac = 1.0)
 
         constructor_tests(iopairs, Σ, norm_factors, decomposition)
     end
