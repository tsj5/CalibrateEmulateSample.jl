--- conflicted
+++ resolved
@@ -3,10 +3,9 @@
 using Test
 using GaussianProcesses
 using ScikitLearn
-<<<<<<< HEAD
+
 using Statistics 
-=======
->>>>>>> 34459fe4
+
 @sk_import gaussian_process : GaussianProcessRegressor
 @sk_import gaussian_process.kernels : (RBF, WhiteKernel, ConstantKernel)
 
@@ -42,7 +41,6 @@
     # ScikitLearn's Gaussian process regression (SKLJL) only offers one 
     # predict function, which predicts y.
 
-<<<<<<< HEAD
     # GPObj 1: GPJL, predict_y
     gppackage = GPJL()
     pred_type = YType()
@@ -67,50 +65,9 @@
                         noise_learn=true, prediction_type=pred_type)
     @test gpobj1_norm.sqrt_inv_input_cov ≈ [sqrt(1.0 / Statistics.var(x))] atol=1e-4
 
-=======
-
-    # observational noise 
-    obs_noise = 0.1
-
-    # Construct kernel:
-    # Squared exponential kernel (note that hyperparameters are on log scale)
-    # with observational noise
-    se = SE(log(1.0), log(1.0))
-    white = Noise(log(sqrt(obs_noise)))
-    GPkernel = se + white
-
-    # These will be the test inputs at which predictions are made
-    new_inputs = [0.0, π/2, π, 3*π/2, 2*π]
-
-    # Fit Gaussian Process Regression models. 
-    # GaussianProcesses.jl (GPJL) provides two predict functions, predict_y 
-    # (which predicts the observation random variable y(θ)) and predict_y 
-    # (which predicts the latent random variable f(θ)). 
-    # ScikitLearn's Gaussian process regression (SKLJL) only offers one 
-    # predict function, which predicts y.
-
-    # GPObj 1: GPJL, predict_y
-    gppackage = GPJL()
-    pred_type = YType()
-
-    gpobj1 = GPObj(x, y, gppackage; GPkernel=GPkernel, normalized=false, 
-                   prediction_type=pred_type)
-    μ1, σ1² = GPEmulator.predict(gpobj1, new_inputs)
-    @test_throws Exception GPObj(x, y, gppackage; GPkernel=GPkernel, 
-                                 normalized=true, prediction_type=pred_type)
-    @test gpobj1.inputs == x
-    @test gpobj1.data == y
-    @test gpobj1.input_mean[1] ≈ 3.524 atol=1e-2
-    @test gpobj1.sqrt_inv_input_cov == nothing
-    @test gpobj1.prediction_type == pred_type
-    @test μ1 ≈ [0.0, 1.0, 0.0, -1.0, 0.0] atol=1.0
-    @test σ1² ≈ [0.153, 0.003, 0.006, 0.004, 0.008] atol=1e-2
->>>>>>> 34459fe4
 
     # GPObj 2: GPJL, predict_f
     pred_type = FType()
-
-<<<<<<< HEAD
     gpobj2 = GPObj(x, y, gppackage; GPkernel=GPkernel, obs_noise_cov=nothing, 
                    normalized=false, noise_learn=true, 
                    prediction_type=pred_type)
@@ -172,32 +129,6 @@
     new_inputs[2, :] = [π/2, π]
     new_inputs[3, :] = [π, π/2]
     new_inputs[4, :] = [3*π/2, 2*π]
-=======
-    gpobj2 = GPObj(x, y, gppackage; GPkernel=GPkernel, normalized=false, 
-                   prediction_type=pred_type)
-    μ2, σ2² = GPEmulator.predict(gpobj2, new_inputs)
-    # predict_y and predict_f should give the same mean
-    @test μ2 ≈ μ1 atol = 1e-6
-    # predict_f should give a smaller variance than predict_y (f is a random
-    # random variable with a variance defined by the SE kernel, and y is a 
-    # random variable that comes from f, but that is corrupted by observational
-    # noise)
-    @test all(σ2² < σ1²)
-
-    # GPObj 3: SLKJL 
-    gppackage = SKLJL()
-    var = ConstantKernel(constant_value=1.0)
-    white = WhiteKernel(1.0)
-    se = RBF(1.0)
-    GPkernel = var * se + white
-
-    gpobj3 = GPObj(reshape(x, (size(x)...,1)), y, gppackage; 
-                           GPkernel=GPkernel, normalized=false)
-    μ3, σ3² = GPEmulator.predict(gpobj3, 
-                                 reshape(new_inputs, size(new_inputs)..., 1))
-    @test μ3 ≈ [0.0, 1.0, 0.0, -1.0, 0.0] atol=1.0
-    @test σ3² ≈ [0.150, 0.003, 0.006, 0.004, 0.008] atol=1e-2
->>>>>>> 34459fe4
 
     μ4, σ4² = GPEmulator.predict(gpobj4, new_inputs, transform_to_real=true)
     @test μ4[1, :] ≈ [1.0, -1.0] atol=0.5
