# Import modules
using Random
using Test
using GaussianProcesses
using Statistics
using Distributions
using ScikitLearn: @sk_import
using LinearAlgebra
@sk_import gaussian_process:GaussianProcessRegressor
@sk_import (gaussian_process.kernels):(RBF, WhiteKernel, ConstantKernel)

using CalibrateEmulateSample.Emulators
using CalibrateEmulateSample.DataContainers

@testset "GaussianProcess" begin

    # Seed for pseudo-random number generator
    rng_seed = 41
    Random.seed!(rng_seed)

    # -------------------------------------------------------------------------
    # Test case 1: 1D input, 1D output
    # -------------------------------------------------------------------------

    # Training data
    n = 20                                       # number of training points
    x = reshape(2.0 * π * rand(n), 1, n)         # predictors/features: 1 x n
    y = reshape(sin.(x) + 0.05 * randn(n)', 1, n) # predictands/targets: 1 x n

    iopairs = PairedDataContainer(x, y, data_are_columns = true)
    # Construct kernel:
    # Squared exponential kernel (note that hyperparameters are on log scale)
    # with observational noise
    GPkernel = SE(log(1.0), log(1.0))

    # These will be the test inputs at which predictions are made
    new_inputs = reshape([0.0, π / 2, π, 3 * π / 2, 2 * π], 1, 5)

    # Fit Gaussian Process Regression models. 
    # GaussianProcesses.jl (GPJL) provides two predict functions, predict_y 
    # (which predicts the random variable y(θ)) and predict_y (which predicts 
    # the latent random variable f(θ)). 
    # ScikitLearn's Gaussian process regression (SKLJL) only offers one 
    # predict function, which predicts y.

    ## GaussianProcess 1: GPJL, predict_y unnormalized
    gppackage = GPJL()
    pred_type = YType()

    gp1 = GaussianProcess(gppackage; kernel = GPkernel, noise_learn = true, prediction_type = pred_type)

    @test gp1.kernel == GPkernel
    @test gp1.noise_learn == true
    @test gp1.prediction_type == pred_type

    em1 = Emulator(
        gp1,
        iopairs,
<<<<<<< HEAD
        obs_noise_cov=nothing,
        normalize_inputs=false,
        standardize_outputs=false,
        retained_svd_frac=1.0)
=======
        obs_noise_cov = nothing,
        normalize_inputs = false,
        standardize_outputs = false,
        truncate_svd = 1.0,
    )
>>>>>>> c9839e4d

    Emulators.optimize_hyperparameters!(em1)

    μ1, σ1² = Emulators.predict(em1, new_inputs)

    @test vec(μ1) ≈ [0.0, 1.0, 0.0, -1.0, 0.0] atol = 0.3
    @test size(μ1) == (1, 5)
    @test vec(σ1²) ≈ [0.017, 0.003, 0.004, 0.004, 0.009] atol = 1e-2

    # GaussianProcess 2: GPJL, predict_f
    pred_type = FType()

    gp2 = GaussianProcess(gppackage; kernel = GPkernel, noise_learn = true, prediction_type = pred_type)

    em2 = Emulator(
        gp2,
        iopairs,
<<<<<<< HEAD
        obs_noise_cov=nothing,
        normalize_inputs=false,
        standardize_outputs=false,
        retained_svd_frac=1.0)
=======
        obs_noise_cov = nothing,
        normalize_inputs = false,
        standardize_outputs = false,
        truncate_svd = 1.0,
    )
>>>>>>> c9839e4d

    Emulators.optimize_hyperparameters!(em2)

    μ2, σ2² = Emulators.predict(em2, new_inputs)
    # predict_y and predict_f should give the same mean
    @test μ2 ≈ μ1 atol = 1e-6


    # GaussianProcess 3: SKLJL 

    gppackage = SKLJL()
    pred_type = YType()
    var = ConstantKernel(constant_value = 1.0)
    se = RBF(1.0)
    GPkernel = var * se


    gp3 = GaussianProcess(gppackage; kernel = GPkernel, noise_learn = true, prediction_type = pred_type)

    em3 = Emulator(
        gp3,
        iopairs,
<<<<<<< HEAD
        obs_noise_cov=nothing,
        normalize_inputs=false,
        standardize_outputs=false,
        retained_svd_frac=1.0)
=======
        obs_noise_cov = nothing,
        normalize_inputs = false,
        standardize_outputs = false,
        truncate_svd = 1.0,
    )
>>>>>>> c9839e4d

    Emulators.optimize_hyperparameters!(em3)


    #gp3 = GaussianProcess(iopairs, gppackage; GPkernel=GPkernel, obs_noise_cov=nothing,
    #               normalized=false, noise_learn=true, 
    #	   retained_svd_frac=1.0, standardize=false,
    #               prediction_type=pred_type, norm_factor=nothing)

    μ3, σ3² = Emulators.predict(em3, new_inputs)
    @test vec(μ3) ≈ [0.0, 1.0, 0.0, -1.0, 0.0] atol = 0.3
    @test vec(σ3²) ≈ [0.016, 0.002, 0.003, 0.004, 0.003] atol = 1e-2


    # -------------------------------------------------------------------------
    # Test case 2: 2D input, 2D output
    # -------------------------------------------------------------------------

    gppackage = GPJL()
    pred_type = YType()

    # Generate training data
    m = 80                                        # number of training points

    p = 2   # input dim 
    d = 2   # output dim
    X = 2.0 * π * rand(p, m)

    # G(x1, x2)
    g1x = sin.(X[1, :]) .+ cos.(X[2, :])
    g2x = sin.(X[1, :]) .- cos.(X[2, :])
    gx = zeros(2, m)
    gx[1, :] = g1x
    gx[2, :] = g2x

    # Add noise η
    μ = zeros(d)
    Σ = 0.1 * [[0.8, 0.2] [0.2, 0.5]] # d x d
    noise_samples = rand(MvNormal(μ, Σ), m)

    # y = G(x) + η
    Y = gx .+ noise_samples

    iopairs2 = PairedDataContainer(X, Y, data_are_columns = true)
    @test get_inputs(iopairs2) == X
    @test get_outputs(iopairs2) == Y

    gp4 = GaussianProcess(gppackage; kernel = nothing, noise_learn = true, prediction_type = pred_type)

    em4 = Emulator(
        gp4,
        iopairs2,
<<<<<<< HEAD
        obs_noise_cov=Σ,
        normalize_inputs=true,
        standardize_outputs=false,
        retained_svd_frac=1.0)
=======
        obs_noise_cov = Σ,
        normalize_inputs = true,
        standardize_outputs = false,
        truncate_svd = 1.0,
    )
>>>>>>> c9839e4d

    Emulators.optimize_hyperparameters!(em4)

    new_inputs = zeros(2, 4)
    new_inputs[:, 2] = [π / 2, π]
    new_inputs[:, 3] = [π, π / 2]
    new_inputs[:, 4] = [3 * π / 2, 2 * π]

    μ4, σ4² = Emulators.predict(em4, new_inputs, transform_to_real = true)

    @test μ4[:, 1] ≈ [1.0, -1.0] atol = 0.25
    @test μ4[:, 2] ≈ [0.0, 2.0] atol = 0.25
    @test μ4[:, 3] ≈ [0.0, 0.0] atol = 0.25
    @test μ4[:, 4] ≈ [0.0, -2.0] atol = 0.25
    @test length(σ4²) == size(new_inputs, 2)
    @test size(σ4²[1]) == (d, d)

end<|MERGE_RESOLUTION|>--- conflicted
+++ resolved
@@ -56,18 +56,11 @@
     em1 = Emulator(
         gp1,
         iopairs,
-<<<<<<< HEAD
-        obs_noise_cov=nothing,
-        normalize_inputs=false,
-        standardize_outputs=false,
-        retained_svd_frac=1.0)
-=======
         obs_noise_cov = nothing,
         normalize_inputs = false,
         standardize_outputs = false,
-        truncate_svd = 1.0,
+        retained_svd_frac = 1.0,
     )
->>>>>>> c9839e4d
 
     Emulators.optimize_hyperparameters!(em1)
 
@@ -85,18 +78,11 @@
     em2 = Emulator(
         gp2,
         iopairs,
-<<<<<<< HEAD
-        obs_noise_cov=nothing,
-        normalize_inputs=false,
-        standardize_outputs=false,
-        retained_svd_frac=1.0)
-=======
         obs_noise_cov = nothing,
         normalize_inputs = false,
         standardize_outputs = false,
-        truncate_svd = 1.0,
+        retained_svd_frac = 1.0,
     )
->>>>>>> c9839e4d
 
     Emulators.optimize_hyperparameters!(em2)
 
@@ -119,18 +105,11 @@
     em3 = Emulator(
         gp3,
         iopairs,
-<<<<<<< HEAD
-        obs_noise_cov=nothing,
-        normalize_inputs=false,
-        standardize_outputs=false,
-        retained_svd_frac=1.0)
-=======
         obs_noise_cov = nothing,
         normalize_inputs = false,
         standardize_outputs = false,
-        truncate_svd = 1.0,
+        retained_svd_frac = 1.0,
     )
->>>>>>> c9839e4d
 
     Emulators.optimize_hyperparameters!(em3)
 
@@ -183,18 +162,11 @@
     em4 = Emulator(
         gp4,
         iopairs2,
-<<<<<<< HEAD
-        obs_noise_cov=Σ,
-        normalize_inputs=true,
-        standardize_outputs=false,
-        retained_svd_frac=1.0)
-=======
         obs_noise_cov = Σ,
         normalize_inputs = true,
         standardize_outputs = false,
-        truncate_svd = 1.0,
+        retained_svd_frac = 1.0,
     )
->>>>>>> c9839e4d
 
     Emulators.optimize_hyperparameters!(em4)
 
