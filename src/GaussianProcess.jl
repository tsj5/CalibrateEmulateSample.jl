
using GaussianProcesses

using EnsembleKalmanProcesses.DataContainers

using DocStringExtensions
using PyCall
using ScikitLearn: fit!
const pykernels = PyNULL()
const pyGP = PyNULL()
function __init__()
    copy!(pykernels, pyimport("sklearn.gaussian_process.kernels"))
    copy!(pyGP, pyimport("sklearn.gaussian_process"))
end

#exports (from Emulator)
export GaussianProcess

export GPJL, SKLJL
export YType, FType

"""
$(DocStringExtensions.TYPEDEF)

Type to dispatch which GP package to use:

 - `GPJL` for GaussianProcesses.jl,
 - `SKLJL` for the ScikitLearn GaussianProcessRegressor.
"""
abstract type GaussianProcessesPackage end
struct GPJL <: GaussianProcessesPackage end
struct SKLJL <: GaussianProcessesPackage end

"""
$(DocStringExtensions.TYPEDEF)

Predict type for `GPJL` in GaussianProcesses.jl:
 - `YType`
 - `FType` latent function.
"""
abstract type PredictionType end
struct YType <: PredictionType end
struct FType <: PredictionType end

"""
$(DocStringExtensions.TYPEDEF)

Structure holding training input and the fitted Gaussian process regression
models.

# Fields
$(DocStringExtensions.TYPEDFIELDS)

"""
struct GaussianProcess{GPPackage} <: MachineLearningTool
    "The Gaussian Process (GP) Regression model(s) that are fitted to the given input-data pairs."
    models::Vector{Union{<:GaussianProcesses.GPE, <:PyObject, Nothing}}
    "Kernel object."
    kernel::Union{<:Kernel, <:PyObject, Nothing}
    "Learn the noise with the White Noise kernel explicitly?"
    noise_learn::Bool
    "Prediction type (`y` to predict the data, `f` to predict the latent function)."
    prediction_type::PredictionType
end


"""
$(DocStringExtensions.TYPEDSIGNATURES)

 - `package` - GaussianProcessPackage object.
 - `kernel` - GaussianProcesses kernel object. Default is a Squared Exponential kernel.
 - `noise_learn` - Boolean to additionally learn white noise in decorrelated space. Default is true.
 - `prediction_type` - PredictionType object. Default predicts data, not latent function (FType()).
"""
function GaussianProcess(
    package::GPPkg;
    kernel::Union{K, KPy, Nothing} = nothing,
    noise_learn = true,
    prediction_type::PredictionType = YType(),
) where {GPPkg <: GaussianProcessesPackage, K <: Kernel, KPy <: PyObject}

    # Initialize vector for GP models
    models = Vector{Union{<:GaussianProcesses.GPE, <:PyObject, Nothing}}(undef, 0)

    return GaussianProcess{typeof(package)}(models, kernel, noise_learn, prediction_type)
end

# First we create  the GPJL implementation
"""
$(DocStringExtensions.TYPEDSIGNATURES)

Method to build Gaussian process models based on the package.
"""
function build_models!(
    gp::GaussianProcess{GPJL},
    input_output_pairs::PairedDataContainer{FT},
) where {FT <: AbstractFloat}
    # get inputs and outputs 
    input_values = get_inputs(input_output_pairs)
    output_values = get_outputs(input_output_pairs)

    # Number of models (We are fitting one model per output dimension, as data is decorrelated)
    models = gp.models
    N_models = size(output_values, 1) #size(transformed_data)[1]


    # Use a default kernel unless a kernel was supplied to GaussianProcess
    if gp.kernel === nothing
        println("Using default squared exponential kernel, learning length scale and variance parameters")
        # Construct kernel:
        # Note that the kernels take the signal standard deviations on a
        # log scale as input.
        rbf_len = log.(ones(size(input_values, 1)))
        rbf_logstd = log(1.0)
        rbf = SEArd(rbf_len, rbf_logstd)
        kern = rbf
        println("Using default squared exponential kernel: ", kern)
    else
        kern = deepcopy(gp.kernel)
        println("Using user-defined kernel", kern)
    end

    if gp.noise_learn
        # Add white noise to kernel
        white_logstd = log(1.0)
        white = Noise(white_logstd)
        kern = kern + white
        println("Learning additive white noise")

        # Make the regularization small. We actually learn 
        # total_noise = white_logstd + logstd_regularization_noise
        magic_number = 1e-3 # magic_number << 1
        logstd_regularization_noise = log(sqrt(magic_number))

    else
        # When not learning noise, our SVD transformation implies the 
        # observational noise is the identity.
        logstd_regularization_noise = log(sqrt(1.0))
    end

    for i in 1:N_models
        # Make a copy of the kernel (because it gets altered in every 
        # iteration)
        kernel_i = deepcopy(kern)
        println("kernel in GaussianProcess:")
        println(kernel_i)
        data_i = output_values[i, :]
        # GaussianProcesses.GPE() arguments:
        # input_values:    (input_dim × N_samples)
        # GPdata_i:    (N_samples,)

        # Zero mean function
        kmean = MeanZero()

        # Instantiate GP model
        m = GaussianProcesses.GPE(input_values, output_values[i, :], kmean, kernel_i, logstd_regularization_noise)

        println("created GP: ", i)
        push!(models, m)

    end

end

"""
$(DocStringExtensions.TYPEDSIGNATURES)

Optimize Gaussian process hyperparameters using in-build package method.
"""
function optimize_hyperparameters!(gp::GaussianProcess{GPJL})
    N_models = length(gp.models)
    for i in 1:N_models
        # always regress with noise_learn=false; if gp was created with noise_learn=true
        # we've already explicitly added noise to the kernel
        optimize!(gp.models[i], noise = false)
        println("optimized hyperparameters of GP: ", i)
        println(gp.models[i].kernel)
    end
end

# subroutine with common predict() logic
function _predict(
    gp::GaussianProcess,
    new_inputs::AbstractMatrix{FT},
    predict_method::Function,
) where {FT <: AbstractFloat}
    M = length(gp.models)
    N_samples = size(new_inputs, 2)
    # Predicts columns of inputs: input_dim × N_samples
    μ = zeros(M, N_samples)
    σ2 = zeros(M, N_samples)
    for i in 1:M
        μ[i, :], σ2[i, :] = predict_method(gp.models[i], new_inputs)
    end
    return μ, σ2
end

predict(gp::GaussianProcess{GPJL}, new_inputs::AbstractMatrix{FT}, ::YType) where {FT <: AbstractFloat} =
    _predict(gp, new_inputs, GaussianProcesses.predict_y)

predict(gp::GaussianProcess{GPJL}, new_inputs::AbstractMatrix{FT}, ::FType) where {FT <: AbstractFloat} =
    _predict(gp, new_inputs, GaussianProcesses.predict_f)

"""
$(DocStringExtensions.TYPEDSIGNATURES)

Predict means and covariances in decorrelated output space using Gaussian process models.
"""
predict(gp::GaussianProcess{GPJL}, new_inputs::AbstractMatrix{FT}) where {FT <: AbstractFloat} =
    predict(gp, new_inputs, gp.prediction_type)


#now we build the SKLJL implementation
function build_models!(
    gp::GaussianProcess{SKLJL},
    input_output_pairs::PairedDataContainer{FT},
) where {FT <: AbstractFloat}
    # get inputs and outputs 
    input_values = permutedims(get_inputs(input_output_pairs), (2, 1))
    output_values = get_outputs(input_output_pairs)

    # Number of models (We are fitting one model per output dimension, as data is decorrelated)
    models = gp.models
    N_models = size(output_values, 1) #size(transformed_data)[1]

    if gp.kernel === nothing
        println("Using default squared exponential kernel, learning length scale and variance parameters")
        # Create default squared exponential kernel
        const_value = 1.0
        var_kern = pykernels.ConstantKernel(constant_value = const_value, constant_value_bounds = (1e-5, 1e4))
        rbf_len = ones(size(input_values, 2))
        rbf = pykernels.RBF(length_scale = rbf_len, length_scale_bounds = (1e-5, 1e4))
        kern = var_kern * rbf
        println("Using default squared exponential kernel:", kern)
    else
        kern = deepcopy(gp.kernel)
        println("Using user-defined kernel", kern)
    end

    if gp.noise_learn
        # Add white noise to kernel
        white_noise_level = 1.0
        white = pykernels.WhiteKernel(noise_level = white_noise_level, noise_level_bounds = (1e-05, 10.0))
        kern = kern + white
        println("Learning additive white noise")

        # Make the regularization small. We actually learn 
        # total_noise = white_noise_level + regularization_noise
        magic_number = 1e-3 # magic_number << 1
        regularization_noise = 1e-3
    else
        # When not learning noise, our SVD transformation implies the 
        # observational noise is the identity.
        regularization_noise = 1.0
    end

    for i in 1:N_models
        kernel_i = deepcopy(kern)
        data_i = output_values[i, :]
        m = pyGP.GaussianProcessRegressor(kernel = kernel_i, n_restarts_optimizer = 10, alpha = regularization_noise)

        # ScikitLearn.fit! arguments:
        # input_values:    (N_samples × input_dim)
        # data_i:    (N_samples,)
<<<<<<< HEAD
        fit!(m, input_values, data_i)
        if i==1
=======
        ScikitLearn.fit!(m, input_values, data_i)
        if i == 1
>>>>>>> c9839e4d
            println(m.kernel.hyperparameters)
            print("Completed training of: ")
        end
        println(i, ", ")
        push!(models, m)
        println(m.kernel)
    end
end


function optimize_hyperparameters!(gp::GaussianProcess{SKLJL})
    println("SKlearn, already trained. continuing...")
end

function _SKJL_predict_function(gp_model::PyObject, new_inputs::AbstractMatrix{FT}) where {FT <: AbstractFloat}
    # SKJL based on rows not columns; need to transpose inputs
    μ, σ = gp_model.predict(new_inputs', return_std = true)
    return μ, (σ .* σ)
end
predict(gp::GaussianProcess{SKLJL}, new_inputs::AbstractMatrix{FT}) where {FT <: AbstractFloat} =
    _predict(gp, new_inputs, _SKJL_predict_function)<|MERGE_RESOLUTION|>--- conflicted
+++ resolved
@@ -5,7 +5,7 @@
 
 using DocStringExtensions
 using PyCall
-using ScikitLearn: fit!
+using ScikitLearn
 const pykernels = PyNULL()
 const pyGP = PyNULL()
 function __init__()
@@ -262,13 +262,8 @@
         # ScikitLearn.fit! arguments:
         # input_values:    (N_samples × input_dim)
         # data_i:    (N_samples,)
-<<<<<<< HEAD
-        fit!(m, input_values, data_i)
-        if i==1
-=======
         ScikitLearn.fit!(m, input_values, data_i)
         if i == 1
->>>>>>> c9839e4d
             println(m.kernel.hyperparameters)
             print("Completed training of: ")
         end
