--- conflicted
+++ resolved
@@ -574,13 +574,6 @@
     posterior_distribution = combine_distributions([
         ParameterDistribution(ps, pc, pn) for (ps, pc, pn) in zip(p_samples, p_constraints, p_names)
     ])
-<<<<<<< HEAD
-
-
-
-    #        posterior_distribution = ParameterDistribution(posterior_samples, p_constraints, p_names)
-=======
->>>>>>> 16c17fd4
     return posterior_distribution
 end
 
