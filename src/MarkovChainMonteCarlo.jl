--- conflicted
+++ resolved
@@ -1,3 +1,4 @@
+# refactor-Sample
 module MarkovChainMonteCarlo
 
 using ..Emulators
@@ -6,14 +7,10 @@
 import Distributions: sample # Reexport sample()
 using Distributions
 using DocStringExtensions
-<<<<<<< HEAD
 using LinearAlgebra
 using Printf
 using Random
 using Statistics
-=======
-using Random
->>>>>>> c9839e4d
 
 using MCMCChains
 import AbstractMCMC: sample # Reexport sample()
@@ -37,13 +34,12 @@
 # access to obs_noise_cov
 
 """
-    to_decorrelated(data::Array{FT, 2}, em::Emulator)
+$(DocStringExtensions.TYPEDSIGNATURES)
 
 Transform samples from the original (correlated) coordinate system to the SVD-decorrelated
 coordinate system used by Emulator.
 """
-<<<<<<< HEAD
-function to_decorrelated(data::Array{FT, 2}, em::Emulator{FT}) where {FT<:AbstractFloat}
+function to_decorrelated(data::AbstractMatrix{FT}, em::Emulator{FT}) where {FT<:AbstractFloat}
     if em.standardize_outputs && em.standardize_outputs_factors !== nothing 
         # standardize() data by scale factors, if they were given
         data = data ./ em.standardize_outputs_factors
@@ -58,9 +54,9 @@
         return data
     end
 end
-function to_decorrelated(data::Vector{FT}, bem::Emulator{FT}) where {FT<:AbstractFloat}
+function to_decorrelated(data::AbstractVector{FT}, em::Emulator{FT}) where {FT<:AbstractFloat}
     # method for single sample
-    out_data = to_decorrelated(reshape(data, :, 1), bem)
+    out_data = to_decorrelated(reshape(data, :, 1), em)
     return vec(out_data)
 end
 
@@ -68,7 +64,7 @@
 # Use emulated model in sampler
 
 """
-    EmulatorPosteriorModel
+$(DocStringExtensions.TYPEDSIGNATURES)
 
 Factory which constructs `AdvancedMH.DensityModel` objects given a set of prior 
 distributions on the model parameters and an [`Emulator`](@ref), which encodes the 
@@ -79,7 +75,7 @@
 function EmulatorPosteriorModel(
     prior::ParameterDistribution,
     em::Emulator{FT}, 
-    obs_sample::Vector{FT}
+    obs_sample::AbstractVector{FT}
 ) where {FT <: AbstractFloat}
     # recall predict() written to return multiple `N_samples`: expects input to be a Matrix
     # with `N_samples` columns. Returned g is likewise a Matrix, and g_cov is a Vector of 
@@ -93,55 +89,20 @@
             return logpdf(MvNormal(obs_sample, g_cov[1]), vec(g)) + get_logpdf(prior, θ)
        end
     )
-=======
+end
+
+# ------------------------------------------------------------------------------------------
+# Record MH accept/reject decision in MCMCState object
+
+"""
 $(DocStringExtensions.TYPEDEF)
-
-Structure to organize MCMC parameters and data.
-
-# Fields
-$(DocStringExtensions.TYPEDFIELDS)
-"""
-mutable struct MCMC{FT <: AbstractFloat, IT <: Int}
-    "A single sample from the observations. Can e.g. be picked from an `Obs` struct using `get_obs_sample`."
-    obs_sample::AbstractVector{FT}
-    "Covariance of the observational noise."
-    obs_noise_cov::Union{AbstractMatrix{FT}, UniformScaling{FT}}
-    "Array of length *N\\_parameters* with the parameters' prior distributions."
-    prior::ParameterDistribution
-    "MCMC step size."
-    step::FT
-    "Number of MCMC steps that are considered burnin."
-    burnin::IT
-    "The current parameters."
-    param::AbstractVector{FT}
-    "Array of accepted MCMC parameter samples (*param\\_dim* × *n\\_samples*). The histogram of these samples gives an approximation of the posterior distribution of the parameters."
-    posterior::AbstractMatrix{FT}
-    "The current value of the logarithm of the posterior (= `log_likelihood` + `log_prior` of the current parameters)."
-    log_posterior::Union{FT, Nothing}
-    "Iteration/step of the MCMC."
-    iter::IT
-    "Number of accepted proposals."
-    accept::IT
-    "MCMC algorithm to use. Currently implemented: `'rmw'` (random walk Metropolis), `'pCN'` (preconditioned Crank-Nicholson)."
-    algtype::String
-    "Random number generator object (algorithm + seed) used for sampling and noise, for reproducibility."
-    rng::Random.AbstractRNG
->>>>>>> c9839e4d
-end
-
-# ------------------------------------------------------------------------------------------
-# Record MH accept/reject decision in MCMCState object
-
-"""
-<<<<<<< HEAD
-    MCMCState
 
 Extend the basic `AdvancedMH.Transition` (which encodes the current state of the MC during
 sampling) with a boolean flag to record whether this state is new (arising from accepting a
 MH proposal) or old (from rejecting a proposal).
 
 # Fields
-$(DocStringExtensions.FIELDS)
+$(DocStringExtensions.TYPEDFIELDS)
 """
 struct MCMCState{T, L<:Real} <: AdvancedMH.AbstractTransition
     "Sampled value of the parameters at the current state of the MCMC chain."
@@ -206,50 +167,10 @@
     new_state = if -Random.randexp(rng) < log_α
         # accept
         AdvancedMH.transition(sampler, model, new_params, new_log_density)
-=======
-$(DocStringExtensions.TYPEDSIGNATURES)
-
-Constructor for [`MCMC`](@ref).
-- `max_iter` - The number of MCMC steps to perform (e.g., 100_000).
-"""
-function MCMC(
-    obs_sample::AbstractVector{FT},
-    obs_noise_cov::Union{AbstractMatrix{FT}, UniformScaling{FT}},
-    prior::ParameterDistribution,
-    step::FT,
-    param_init::AbstractVector{FT},
-    max_iter::IT,
-    algtype::String,
-    burnin::IT;
-    svdflag = true,
-    standardize = false,
-    norm_factor::Union{AbstractVector{FT}, Nothing} = nothing,
-    truncate_svd = 1.0,
-    rng::Random.AbstractRNG = Random.GLOBAL_RNG,
-) where {FT <: AbstractFloat, IT <: Int}
-    param_init_copy = deepcopy(param_init)
-
-    # Standardize MCMC input?
-    println(obs_sample)
-    println(obs_noise_cov)
-    if standardize
-        obs_sample = obs_sample ./ norm_factor
-        cov_norm_factor = norm_factor .* norm_factor
-        obs_noise_cov = obs_noise_cov ./ cov_norm_factor
-    end
-    println(obs_sample)
-    println(obs_noise_cov)
-
-    # We need to transform obs_sample into the correct space
-    if svdflag
-        println("Applying SVD to decorrelating outputs, if not required set svdflag=false")
-        obs_sample, _ = Emulators.svd_transform(obs_sample, obs_noise_cov; truncate_svd = truncate_svd)
->>>>>>> c9839e4d
     else
         # reject
         reject_transition(current_state)
     end
-<<<<<<< HEAD
     # Return a 2-tuple consisting of the next sample and the the next state.
     # In this case (MH obeying detailed balance) they are identical.
     return new_state, new_state
@@ -288,38 +209,6 @@
         vals, vcat(param_names, internal_names), 
         (parameters = param_names, internals = internal_names,);
         start=discard_initial + 1, thin=thinning,
-=======
-    println(obs_sample)
-
-    # first row is param_init
-    posterior = zeros(length(param_init_copy), max_iter + 1)
-    posterior[:, 1] = param_init_copy
-    param = param_init_copy
-    log_posterior = nothing
-    iter = 1
-    accept = 0
-    if !(algtype in ("rwm", "pCN"))
-        error(
-            "Unrecognized method: ",
-            algtype,
-            "Currently implemented methods: 'rwm' = random walk metropolis, ",
-            "'pCN' = preconditioned Crank-Nicholson",
-        )
-    end
-    MCMC{FT, IT}(
-        obs_sample,
-        obs_noise_cov,
-        prior,
-        step,
-        burnin,
-        param,
-        posterior,
-        log_posterior,
-        iter,
-        accept,
-        algtype,
-        rng,
->>>>>>> c9839e4d
     )
 end
 
@@ -352,7 +241,6 @@
         end
     end
 
-<<<<<<< HEAD
     # Check if we received any parameter names.
     if ismissing(param_names)
         param_names = [Symbol(:param_, i) for i in 1:length(keys(ts[1][1].params))]
@@ -368,90 +256,34 @@
         (parameters = param_names, internals = internal_names);
         start=discard_initial + 1, thin=thinning,
     )
-=======
-function reset_with_step!(mcmc::MCMC{FT, IT}, step::FT) where {FT <: AbstractFloat, IT <: Int}
-    # reset to beginning with new stepsize
-    mcmc.step = step
-    mcmc.log_posterior = nothing
-    mcmc.iter = 1
-    mcmc.accept = 0
-    mcmc.posterior[:, 2:end] = zeros(size(mcmc.posterior[:, 2:end]))
-    mcmc.param[:] = mcmc.posterior[:, 1]
->>>>>>> c9839e4d
 end
 
 # ------------------------------------------------------------------------------------------
 # Top-level object to contain model and sampler (but not state)
 
-<<<<<<< HEAD
-"""
-    PriorProposalMHSampler
+"""
+$(DocStringExtensions.TYPEDSIGNATURES)
 
 Constructor for a Metropolis-Hastings sampler that generates proposals for new parameters 
 based on the covariance of the `prior` object.
 """
 function PriorProposalMHSampler(prior::ParameterDistribution)
-    cov = get_cov(prior)
+    Σ = ParameterDistributions.cov(prior)
     return AdvancedMH.MetropolisHastings(
-        AdvancedMH.RandomWalkProposal(MvNormal(zeros(size(cov)[1]), cov))
-    )
-end
-
-"""
-    MCMCProtocol
+        AdvancedMH.RandomWalkProposal(MvNormal(zeros(size(Σ)[1]), Σ))
+    )
+end
+
+"""
+$(DocStringExtensions.TYPEDEF)
 
 Type used to dispatch different methods of the [`MCMCWrapper`](@ref) constructor, 
 corresponding to different choices of DensityModel and Sampler.
 """
 abstract type MCMCProtocol end
-=======
-function get_posterior(mcmc::MCMC)
-    #Return a parameter distributions object
-    parameter_slices = batch(mcmc.prior)
-    posterior_samples = [Samples(mcmc.posterior[slice, (mcmc.burnin + 1):end]) for slice in parameter_slices]
-    flattened_constraints = get_all_constraints(mcmc.prior)
-    parameter_constraints = [flattened_constraints[slice] for slice in parameter_slices] #live in same space as prior
-    parameter_names = get_name(mcmc.prior) #the same parameters as in prior
-    posterior_distribution = ParameterDistribution(posterior_samples, parameter_constraints, parameter_names)
-    return posterior_distribution
-
-end
-
-function mcmc_sample!(
-    mcmc::MCMC{FT, IT},
-    g::AbstractVector{FT},
-    gcov::Union{AbstractMatrix{FT}, UniformScaling{FT}},
-) where {FT <: AbstractFloat, IT <: Int}
-    if mcmc.algtype == "rwm"
-        log_posterior = log_likelihood(mcmc, g, gcov) + log_prior(mcmc)
-    elseif mcmc.algtype == "pCN"
-        # prior factors effectively cancel in acceptance ratio, so omit
-        log_posterior = log_likelihood(mcmc, g, gcov)
-    else
-        error("Unrecognized algtype: ", mcmc.algtype)
-    end
-
-    if mcmc.log_posterior === nothing # do an accept step.
-        mcmc.log_posterior = log_posterior - log(FT(0.5)) # this makes p_accept = 0.5
-    end
-    # Get new parameters by comparing likelihood_current * prior_current to
-    # likelihood_proposal * prior_proposal - either we accept the proposed
-    # parameter or we stay where we are.
-    p_accept = exp(log_posterior - mcmc.log_posterior)
-
-    if p_accept > rand(mcmc.rng, Distributions.Uniform(0, 1))
-        mcmc.posterior[:, 1 + mcmc.iter] = mcmc.param
-        mcmc.log_posterior = log_posterior
-        mcmc.accept = mcmc.accept + 1
-    else
-        mcmc.posterior[:, 1 + mcmc.iter[1]] = mcmc.posterior[:, mcmc.iter]
-    end
-    mcmc.param = proposal(mcmc)[:]
-    mcmc.iter = mcmc.iter + 1
->>>>>>> c9839e4d
-
-"""
-    EmulatorRWSampling
+
+"""
+$(DocStringExtensions.TYPEDEF)
     
 [`MCMCProtocol`](@ref) which uses [`EmulatorPosteriorModel`](@ref) for the DensityModel (here, 
 emulated likelihood \\* prior) and [`PriorProposalMHSampler`](@ref) for the sampler 
@@ -459,15 +291,14 @@
 """
 struct EmulatorRWSampling <: MCMCProtocol end
 
-<<<<<<< HEAD
-"""
-    MCMCWrapper
+"""
+$(DocStringExtensions.TYPEDEF)
 
 Top-level object to hold the prior, DensityModel and Sampler objects, as well as 
 arguments to be passed to the sampling function.
 
 # Fields
-$(DocStringExtensions.FIELDS)
+$(DocStringExtensions.TYPEDFIELDS)
 """
 struct MCMCWrapper
     "`EnsembleKalmanProcess.ParameterDistribution` object describing the prior distribution on parameter values."
@@ -481,7 +312,7 @@
 end
 
 """
-    MCMCWrapper
+$(DocStringExtensions.TYPEDSIGNATURES)
 
 Constructor for [`MCMCWrapper`](@ref) which performs the same standardization (SVD 
 decorrelation) that was applied in the Emulator. It creates and wraps an instance of 
@@ -493,16 +324,15 @@
 - `prior`: array of length `N_parameters` containing the parameters' prior distributions.
 - `em`: [`Emulator`](@ref) to sample from. 
 - `stepsize`: MCMC step size, applied as a scaling to the prior covariance.
-- `param_init`: Starting point for MCMC sampling.
-- `max_iter`: Number of MCMC steps to take during sampling.
+- `init_params`: Starting point for MCMC sampling.
 - `burnin`: Initial number of MCMC steps to discard (pre-convergence).
 """
 function MCMCWrapper(
     ::EmulatorRWSampling,
-    obs_sample::Vector{FT},
+    obs_sample::AbstractVector{FT},
     prior::ParameterDistribution,
     em::Emulator;
-    init_params::Vector{FT},
+    init_params::AbstractVector{FT},
     burnin::IT=0,
     kwargs...
 ) where {FT<:AbstractFloat, IT<:Integer}
@@ -517,23 +347,10 @@
     )
     sample_kwargs = merge(sample_kwargs, kwargs) # override defaults with any explicit values
     return MCMCWrapper(prior, log_posterior_map, mh_proposal_sampler, sample_kwargs)
-=======
-function mcmc_sample!(
-    mcmc::MCMC{FT, IT},
-    g::AbstractVector{FT},
-    gvar::AbstractVector{FT},
-) where {FT <: AbstractFloat, IT <: Int}
-    return mcmc_sample!(mcmc, g, Diagonal(gvar))
-end
-
-function accept_ratio(mcmc::MCMC{FT, IT}) where {FT <: AbstractFloat, IT <: Int}
-    return convert(FT, mcmc.accept) / mcmc.iter
->>>>>>> c9839e4d
 end
 
 # Define new methods extending AbstractMCMC.sample() using the MCMCWrapper object.
 
-<<<<<<< HEAD
 # All cases where rng given
 function sample(rng::Random.AbstractRNG, mcmc::MCMCWrapper, args...; kwargs...)
     # any explicit function kwargs override defaults in mcmc object
@@ -541,30 +358,6 @@
     return AbstractMCMC.mcmcsample(
         rng, mcmc.log_posterior_map, mcmc.mh_proposal_sampler, args...; kwargs...
     )
-=======
-function log_likelihood(
-    mcmc::MCMC{FT, IT},
-    g::AbstractVector{FT},
-    gcov::Union{AbstractMatrix{FT}, UniformScaling{FT}},
-) where {FT <: AbstractFloat, IT <: Int}
-    log_rho = 0.0
-    #if gcov == nothing
-    #    diff = g - mcmc.obs_sample
-    #    log_rho[1] = -FT(0.5) * diff' * (mcmc.obs_noise_cov \ diff)
-    #else
-    # det(log(Γ))
-    # Ill-posed numerically for ill-conditioned covariance matrices with det≈0
-    #log_gpfidelity = -FT(0.5) * log(det(Diagonal(gvar))) # = -0.5 * sum(log.(gvar))
-    # Well-posed numerically for ill-conditioned covariance matrices with det≈0
-    #full_cov = Diagonal(gvar)
-    eigs = eigvals(gcov)
-    log_gpfidelity = -FT(0.5) * sum(log.(eigs))
-    # Combine got log_rho
-    diff = g - mcmc.obs_sample
-    log_rho = -FT(0.5) * diff' * (gcov \ diff) + log_gpfidelity
-    #end
-    return log_rho
->>>>>>> c9839e4d
 end
 # use default rng if none given
 sample(mcmc::MCMCWrapper, args...; kwargs...) = sample(Random.GLOBAL_RNG, mcmc, args...; kwargs...)
@@ -572,14 +365,8 @@
 # ------------------------------------------------------------------------------------------
 # Search for a MCMC stepsize that yields a good MH acceptance rate
 
-<<<<<<< HEAD
-"""
-    accept_ratio(chain::MCMCChains.Chains)
-=======
-function log_prior(mcmc::MCMC)
-    return get_logpdf(mcmc.prior, mcmc.param)
-end
->>>>>>> c9839e4d
+"""
+$(DocStringExtensions.TYPEDSIGNATURES)
 
 Fraction of MC proposals in `chain` which were accepted (according to Metropolis-Hastings.)
 """
@@ -591,7 +378,6 @@
     end
 end
 
-<<<<<<< HEAD
 function _find_mcmc_step_log(mcmc::MCMCWrapper)
     str_ = @sprintf "%d starting params:" 0
     for p in zip(mcmc.sample_kwargs.param_names, mcmc.sample_kwargs.init_params)
@@ -608,34 +394,16 @@
     end
     println(str_)
     flush(stdout)
-=======
-function proposal(mcmc::MCMC)
-    proposal_covariance = cov(mcmc.prior)
-    prop_dist = MvNormal(zeros(length(mcmc.param)), proposal_covariance)
-
-    if mcmc.algtype == "rwm"
-        sample = mcmc.posterior[:, 1 + mcmc.iter] .+ mcmc.step * rand(mcmc.rng, prop_dist)
-    elseif mcmc.algtype == "pCN"
-        # Use prescription in Beskos et al (2017) "Geometric MCMC for infinite-dimensional 
-        # inverse problems." for relating ρ to Euler stepsize:
-        ρ = (1 - mcmc.step / 4) / (1 + mcmc.step / 4)
-        sample = ρ * mcmc.posterior[:, 1 + mcmc.iter] .+ sqrt(1 - ρ^2) * rand(mcmc.rng, prop_dist)
-    else
-        error("Unrecognized algtype: ", mcmc.algtype)
-    end
-    return sample
->>>>>>> c9839e4d
-end
-
-"""
-    optimize_stepsize(mcmc::MCMCWrapper; init_stepsize = 1.0, N = 2000, max_iter = 20, sample_kwargs...)
-
-<<<<<<< HEAD
+end
+
+"""
+$(DocStringExtensions.TYPEDSIGNATURES)
+
 Use heuristics to choose a stepsize for the [`PriorProposalMHSampler`](@ref) element of 
 `mcmc`, namely that MC proposals should be accepted between 15% and 35% of the time.
 """
 function optimize_stepsize(
-    mcmc::MCMCWrapper; 
+    rng::Random.AbstractRNG, mcmc::MCMCWrapper; 
     init_stepsize = 1.0, N = 2000, max_iter = 20, sample_kwargs...
 )
     doubled = false
@@ -659,87 +427,19 @@
         else
             @printf "Set sampler to new stepsize: %.3g\n" stepsize
             return stepsize
-=======
-function find_mcmc_step!(
-    mcmc_test::MCMC{FT, IT},
-    em::Emulator{FT};
-    max_iter::IT = 2000,
-) where {FT <: AbstractFloat, IT <: Int}
-    step = mcmc_test.step
-    mcmc_accept = false
-    doubled = false
-    halved = false
-    countmcmc = 0
-
-    println("Begin step size search")
-    println("iteration 0; current parameters ", mcmc_test.param')
-    flush(stdout)
-    it = 0
-    local acc_ratio
-    while mcmc_accept == false
-
-        param = reshape(mcmc_test.param, :, 1)
-        em_pred, em_predvar = predict(em, param)
-        if ndims(em_predvar[1]) != 0
-            mcmc_sample!(mcmc_test, vec(em_pred), diag(em_predvar[1]))
-        else
-            mcmc_sample!(mcmc_test, vec(em_pred), vec(em_predvar))
         end
-        it += 1
-        if it % max_iter == 0
-            countmcmc += 1
-            acc_ratio = accept_ratio(mcmc_test)
-            println("iteration ", it, "; acceptance rate = ", acc_ratio, ", current parameters ", param)
-            flush(stdout)
-            if countmcmc == 20
-                println("failed to choose suitable stepsize in ", countmcmc, "iterations")
-                exit()
-            end
-            it = 0
-            if doubled && halved
-                step *= 0.75
-                reset_with_step!(mcmc_test, step)
-                doubled = false
-                halved = false
-            elseif acc_ratio < 0.15
-                step *= 0.5
-                reset_with_step!(mcmc_test, step)
-                halved = true
-            elseif acc_ratio > 0.35
-                step *= 2.0
-                reset_with_step!(mcmc_test, step)
-                doubled = true
-            else
-                mcmc_accept = true
-            end
-            if mcmc_accept == false
-                println("new step size: ", step)
-                flush(stdout)
-            end
->>>>>>> c9839e4d
-        end
-    end
-<<<<<<< HEAD
+    end
     throw("Failed to choose suitable stepsize in $(max_iter) iterations.")
-=======
-
-    return mcmc_test.step
->>>>>>> c9839e4d
-end
-
-"""
-    get_posterior
-
-<<<<<<< HEAD
+end
+# use default rng if none given
+optimize_stepsize(mcmc::MCMCWrapper; kwargs...) = optimize_stepsize(Random.GLOBAL_RNG, mcmc; kwargs...)
+
+
+"""
+$(DocStringExtensions.TYPEDSIGNATURES)
+
 Return a `ParameterDistribution` object corresponding to the empirical distribution of the 
 MC samples.
-=======
-function sample_posterior!(mcmc::MCMC{FT, IT}, em::Emulator{FT}, max_iter::IT) where {FT <: AbstractFloat, IT <: Int}
-    for mcmcit in 1:max_iter
-        param = reshape(mcmc.param, :, 1)
-        # test predictions (param is 1 x N_parameters)
-        em_pred, em_predvar = predict(em, param)
->>>>>>> c9839e4d
 
 NB: multiple MCMC.Chains not implemented.
 """
